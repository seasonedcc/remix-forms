--- conflicted
+++ resolved
@@ -236,11 +236,8 @@
     labels,
     placeholders,
     options,
-<<<<<<< HEAD
     inputTypes,
-=======
     emptyOptionLabel = '',
->>>>>>> 72621540
     hiddenFields,
     multiline,
     radio,
