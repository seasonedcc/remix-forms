import { describe, expect, it } from 'vitest'
<<<<<<< HEAD
import * as z from 'zod/v4'
import { coerceToForm } from './schema-form'
=======
import * as z from 'zod'
import { coerceToForm } from './coerce-to-form'
>>>>>>> 2b5d59d9
import { shapeInfo } from './shape-info'

describe('coerceToForm', () => {
  it('handles boolean values', () => {
    const shape = shapeInfo(z.boolean())
    expect(coerceToForm(true, shape)).toBe(true)
    expect(coerceToForm('', shape)).toBe(false)
  })

  it('formats dates as YYYY-MM-DD strings', () => {
    const shape = shapeInfo(z.date())
    const date = new Date('2024-05-06T12:00:00Z')
    expect(coerceToForm(date, shape)).toBe('2024-05-06')
    expect(coerceToForm(undefined, shape)).toBeUndefined()
  })

  it('casts strings, numbers and enums to strings', () => {
    expect(coerceToForm('foo', shapeInfo(z.string()))).toBe('foo')
    expect(coerceToForm(undefined, shapeInfo(z.string()))).toBe('')
    expect(coerceToForm(5, shapeInfo(z.number()))).toBe('5')
    const enumShape = shapeInfo(z.enum(['a', 'b']))
    expect(coerceToForm('a', enumShape)).toBe('a')
  })

  it('returns the value or empty string for unknown shapes', () => {
    const objectShape = shapeInfo(z.object({}))
    expect(coerceToForm('hello', objectShape)).toBe('hello')
    expect(coerceToForm(undefined, shapeInfo())).toBe('')
  })
})<|MERGE_RESOLUTION|>--- conflicted
+++ resolved
@@ -1,11 +1,6 @@
 import { describe, expect, it } from 'vitest'
-<<<<<<< HEAD
 import * as z from 'zod/v4'
-import { coerceToForm } from './schema-form'
-=======
-import * as z from 'zod'
 import { coerceToForm } from './coerce-to-form'
->>>>>>> 2b5d59d9
 import { shapeInfo } from './shape-info'
 
 describe('coerceToForm', () => {
